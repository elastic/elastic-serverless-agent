<<<<<<< HEAD
### v1.2.0 - 2022/07/11
##### Features
* Add support for collecting multiline messages in a single event: [#135](https://github.com/elastic/elastic-serverless-forwarder/pull/135)
=======
### v1.1.2 - 2022/06/24
##### Bug fixes
* Handle proper ARN format for CloudWatch Logs Log Group in the macro, as received from `ElasticServerlessForwarderCloudWatchLogsEvents` CloudFormation Parameter : [#130](https://github.com/elastic/elastic-serverless-forwarder/pull/130)
>>>>>>> 9d6c1d2b

### v1.1.1 - 2022/06/20
##### Bug fixes
* Handle properly gzip content regardless of the content type in S3 storage: [#128](https://github.com/elastic/elastic-serverless-forwarder/pull/128)

### v1.1.0 - 2022/06/17
##### Features
* Add support for expanding an events list from a json field: [#124](https://github.com/elastic/elastic-serverless-forwarder/pull/124)

### v1.0.0 - 2022/06/17
##### Features
* Promote to GA: [#126](https://github.com/elastic/elastic-serverless-forwarder/pull/126)
##### Breaking changes
* Removed deprecated `es_index_or_datastream_name` config param: [#126](https://github.com/elastic/elastic-serverless-forwarder/pull/126)

### v0.30.0 - 2022/05/16
##### Features
* Add support for AWS IaC deployment with CloudFormation and terraform: [#115](https://github.com/elastic/elastic-serverless-forwarder/pull/115)
##### Deprecation
* Deprecate `es_index_or_datastream_name` config param in favour of `es_datastream_name` one: [#115](https://github.com/elastic/elastic-serverless-forwarder/pull/115)

### v0.29.1 - 2022/05/04
##### Bug fixes
* Handle properly `cloudwatch-logs` content payload: [#113](https://github.com/elastic/elastic-serverless-forwarder/pull/113)

### v0.29.0 - 2022/04/25
##### Features
* Add support for AWS CloudTrail logs: [#110](https://github.com/elastic/elastic-serverless-forwarder/pull/110)

### v0.28.4 - 2022/04/19
##### Bug fixes
* Handle properly flushing in `kinesis-data-stream` input type, handle properly empty messages in include exclude filters, handle properly empty lines in `JsonCollector` decorator, identify properly CloudWatch Logs payload: [#107](https://github.com/elastic/elastic-serverless-forwarder/pull/107)

### v0.28.3 - 2022/04/15
##### Features
* Make the integration scope discovery available at Input component: [#106](https://github.com/elastic/elastic-serverless-forwarder/pull/106)

### v0.28.2 - 2022/04/14
##### Bug fixes
* Handle failure of replayed messages: [#105](https://github.com/elastic/elastic-serverless-forwarder/pull/105)

### v0.28.1 - 2022/04/12
##### Bug fixes
* Handle properly messages in the continuing queue originated from the continuing queue itself: [#104](https://github.com/elastic/elastic-serverless-forwarder/pull/104)

### v0.28.0 - 2022/04/11
##### Features
* Add support for providing `S3_CONFIG_FILE` env variable as cloudformation param: [#103](https://github.com/elastic/elastic-serverless-forwarder/pull/103)

### v0.27.0 - 2022/04/04
##### Features
* Add support for collecting json content spanning multiple lines: [#99](https://github.com/elastic/elastic-serverless-forwarder/pull/99)

### v0.26.0 - 2022/03/22
##### Features
* Add support for include/exclude filter: [#97](https://github.com/elastic/elastic-serverless-forwarder/pull/97)

### v0.25.1 - 2022/03/21
##### Bug fixes
* Extract `fields` subfields at event root and make metadata for CloudWatch Logs in event in sync with Elastic Agent: [#98](https://github.com/elastic/elastic-serverless-forwarder/pull/98)

### v0.25.0 - 2022/03/15
##### Features
* Support handling of continuing queue with batch size greater than 1: [#95](https://github.com/elastic/elastic-serverless-forwarder/pull/95)

### v0.24.0 - 2022/03/15
##### Features
* Add support for CloudWatch Logs subscription filter input: [#94](https://github.com/elastic/elastic-serverless-forwarder/pull/94)

### v0.23.0 - 2022/03/09
##### Features
* Add support for direct `sqs` input: [#91](https://github.com/elastic/elastic-serverless-forwarder/pull/91)

### v0.22.0 - 2022/03/03
##### Features
* Set default `S3_CONFIG_FILE` env variable to "s3://": [#90](https://github.com/elastic/elastic-serverless-forwarder/pull/90)

### v0.21.1 - 2022/02/17
##### Bug fixes
* Remove `aws.lambda`, `aws.sns` and `aws.s3_storage_lens` metrics datasets auto-discovery [#82](https://github.com/elastic/elastic-serverless-forwarder/pull/82)


### v0.21.0 - 2022/02/15
##### Breaking changes
* Add support for sending data to an index or alias on top of datastream for the Elasticsearch output (`dataset` and `namespace` config params replaced by `es_index_or_datastream_name`): [#73](https://github.com/elastic/elastic-serverless-forwarder/pull/73)

### v0.20.1 - 2022/02/08
##### Bug fixes
* Set HTTP compression always on and max retries to not exceed 15 mins in the ES client [#69](https://github.com/elastic/elastic-serverless-forwarder/pull/69)

### v0.20.0 - 2022/02/07
##### Features
* Add support for `kinesis-data-stream` input: [#66](https://github.com/elastic/elastic-serverless-forwarder/pull/66)

### v0.19.0 - 2022/02/02
##### Features
* Expose `batch_max_actions` and `batch_max_bytes` config params for ES shipper: [#65](https://github.com/elastic/elastic-serverless-forwarder/pull/65)

### v0.18.0 - 2022/01/13
##### Features
* Handle batches of SQS records: [#63](https://github.com/elastic/elastic-serverless-forwarder/pull/63)

### v0.17.0 - 2021/12/30
##### Features
* Replay queue for ES ingestion phase failure: [#60](https://github.com/elastic/elastic-serverless-forwarder/pull/60)

### v0.16.0 - 2021/12/17
##### Features
* Routing support for AWS Services logs: [#58](https://github.com/elastic/elastic-serverless-forwarder/pull/58)

### v0.15.0 - 2021/12/24
##### Features
* Let the Lambda fail and end up in built-in retry mechanism in case of errors before ingestion phase: [#57](https://github.com/elastic/elastic-serverless-forwarder/pull/57)

### v0.14.0 - 2021/12/17
##### Features
* Support for tags: [#45](https://github.com/elastic/elastic-serverless-forwarder/pull/45)

### v0.13.0 - 2021/12/14
##### Features
* General performance refactoring after stress test outcome: [#48](https://github.com/elastic/elastic-serverless-forwarder/pull/48)

### v0.12.0 - 2021/12/06
##### Features
* Support for Secrets Manager: [#42](https://github.com/elastic/elastic-serverless-forwarder/pull/42)

### v0.11.0 - 2021/11/04
##### Bug fixes
* Integration tests for AWS Lambda handler: [#24](https://github.com/elastic/elastic-serverless-forwarder/pull/24)
* Proper handling of empty lines in `by_lines` decorator: [#26](https://github.com/elastic/elastic-serverless-forwarder/pull/26)

### v0.10.0 - 2021/11/03
##### Features
* Support for cloud_id and api_key in elasticsearch client: [#14](https://github.com/elastic/elastic-serverless-forwarder/pull/14)
##### Bug fixes
* Tests for remaining packages: [#12](https://github.com/elastic/elastic-serverless-forwarder/pull/12)

### v0.9.0 - 2021/10/20
##### Features
* Optimise storage memory usage: [#11](https://github.com/elastic/elastic-serverless-forwarder/pull/11)
##### Bug fixes
* Tests for share packages: [#10](https://github.com/elastic/elastic-serverless-forwarder/pull/10)

### v0.8.0 - 2021/10/19
##### Bug fixes
* Refactoring in offset marker: [#9](https://github.com/elastic/elastic-serverless-forwarder/pull/9)

### v0.5.4 - 2021/10/12
##### Features
* Support for type checking and related refactoring: [#8](https://github.com/elastic/elastic-serverless-forwarder/pull/8)


### v0.3.14 - 2021/10/07
##### Features
* Config support on AWS Lambda handler: [#7](https://github.com/elastic/elastic-serverless-forwarder/pull/7)

### v0.0.15 - 2021/09/10
##### Features
* First draft of the AWS Lambda handler with no config: [#2](https://github.com/elastic/elastic-serverless-forwarder/pull/2)

### v0.0.1-dev0 - 2021/09/07

#### Bootstrapping the project for Elastic Serverless Forwarder<|MERGE_RESOLUTION|>--- conflicted
+++ resolved
@@ -1,12 +1,10 @@
-<<<<<<< HEAD
 ### v1.2.0 - 2022/07/11
 ##### Features
 * Add support for collecting multiline messages in a single event: [#135](https://github.com/elastic/elastic-serverless-forwarder/pull/135)
-=======
+
 ### v1.1.2 - 2022/06/24
 ##### Bug fixes
 * Handle proper ARN format for CloudWatch Logs Log Group in the macro, as received from `ElasticServerlessForwarderCloudWatchLogsEvents` CloudFormation Parameter : [#130](https://github.com/elastic/elastic-serverless-forwarder/pull/130)
->>>>>>> 9d6c1d2b
 
 ### v1.1.1 - 2022/06/20
 ##### Bug fixes
