<<<<<<< HEAD
### v1.17.1 - 2024/09/17
##### Bug fixes
* Fixed deployment script bug that always set S3 region to `gov` [#727](https://github.com/elastic/elastic-serverless-forwarder/pull/727).
=======
### v1.17.1 - 2024/09/23
##### Bug fixes
* Cache EC2:DescribeRegion API response to avoid throttling and improve performance [803](https://github.com/elastic/elastic-serverless-forwarder/pull/803).
>>>>>>> 29c08f4d

### v1.17.0 - 2024/07/10
##### Features
* Add dead letter index for ES outputs [733](https://github.com/elastic/elastic-serverless-forwarder/pull/733).

### v1.16.0 - 2024/07/09
##### Features
* Prevent duplicate _id events from reaching the replay queue [729](https://github.com/elastic/elastic-serverless-forwarder/pull/729).

### v1.15.0 - 2024/05/29
##### Features
* Enable multiple outputs for each input [725](https://github.com/elastic/elastic-serverless-forwarder/pull/725).

### v1.14.0 - 2024/05/07
##### Bug fixes
* Report misconfigured input ids as an error instead of warning, and place those messages in the replaying queue [#711](https://github.com/elastic/elastic-serverless-forwarder/pull/711).

### v1.13.1 - 2024/03/07
##### Features
* Add documentation and optimise performance for `root_fields_to_add_to_expanded_event` [#642](https://github.com/elastic/elastic-serverless-forwarder/pull/642)

### v1.13.0 - 2024/02/23
##### Features
* Go beyond 4096b limit on CF Parameter for event triggers on SAR deployment [#627](https://github.com/elastic/elastic-serverless-forwarder/pull/627)

### v1.12.0 - 2024/02/13
##### Features
* Add outputs for Lambda function ARN and IAM Role ARN [#552](https://github.com/elastic/elastic-serverless-forwarder/pull/552)

### v1.11.0 - 2023/12/08
##### Features
* Add user agent with information about ESF version and host environment: [#537](https://github.com/elastic/elastic-serverless-forwarder/pull/537)
* Remove calls to `sqs.DeleteMessage` and refactor storage decorators: [#544](https://github.com/elastic/elastic-serverless-forwarder/pull/544)
##### Bug fixes
* Fix regression when both `json_content_type: single` and `expand_event_list_from_field` are set: [#553](https://github.com/elastic/elastic-serverless-forwarder/pull/553)

### v1.10.0 - 2023/10/27
##### Features
* Move `_id` field to `@metadata._id` in logstash output: [#507](https://github.com/elastic/elastic-serverless-forwarder/pull/507)

### v1.9.0 - 2023/08/24
##### Features
* Allow the possibility to set a prefix for role and policy when deploying with the `publish_lambda.sh` script: [#399](https://github.com/elastic/elastic-serverless-forwarder/pull/399)

### v1.8.1 - 2023/05/04
##### Bug fixes
* Explicitly set `SqsManagedSseEnabled` in CF template for replay and continuing queues for stack created before September/October 2022: [#353](https://github.com/elastic/elastic-serverless-forwarder/pull/353)

### v1.8.0 - 2023/03/21
##### Features
* Add `root_fields_to_add_to_expanded_event` input setting to merge fields at root level when expanding a list of events from field: [#290](https://github.com/elastic/elastic-serverless-forwarder/pull/290)

##### Bug fixes
* Reduced logging verbosity: [#287](https://github.com/elastic/elastic-serverless-forwarder/pull/287)
* Fix potential `PolicyLengthExceededException` when using `cloudwatch-logs` input: [#283](https://github.com/elastic/elastic-serverless-forwarder/pull/283)

### v1.7.2 - 2023/03/08
##### Bug fixes
* Fix events mutation across different outputs of the same input, proper handling of multiple outputs in the replay queue handler, proper handling of non json content where no json object start was ever met in the storage json collector: [#260](https://github.com/elastic/elastic-serverless-forwarder/pull/260)
* Fix throttling exception in `cloudwatch-logs` input related to DescribeLogStreams: [#276](https://github.com/elastic/elastic-serverless-forwarder/pull/276)

### v1.7.1 - 2023/02/16
##### Bug fixes
* Fix wrong resolved `expand_event_list_from_field` with AWS CloudTrail due to race condition: [#244](https://github.com/elastic/elastic-serverless-forwarder/pull/244)
* Fix shipper cache to include output type in the key: [#245](https://github.com/elastic/elastic-serverless-forwarder/pull/245)

### v1.7.0 - 2023/02/01
##### Features
* Added support for Logstash as output (Technical Preview): [#210](https://github.com/elastic/elastic-serverless-forwarder/pull/210)

### v1.6.1 - 2023/02/03
##### Bug fixes
* Changed event ID format to use a SHA3 384bit hash of AWS-provided ids: [#227](https://github.com/elastic/elastic-serverless-forwarder/pull/227)
* Fix `kinesis-data-stream` data payload type decoding and empty fields in message attributes in `sqs` continuation: [#228](https://github.com/elastic/elastic-serverless-forwarder/pull/228)
* Handle missing matching `_id` from failed actions in elasticsearch output: [#230](https://github.com/elastic/elastic-serverless-forwarder/pull/230)

### v1.6.0 - 2023/01/26
##### Features
* Allow for extra customisation on event triggers and vpc at deployment: [#201](https://github.com/elastic/elastic-serverless-forwarder/pull/201)
* Improve instrumented performance bumping elastic-apm to 6.14.0: [#220](https://github.com/elastic/elastic-serverless-forwarder/pull/220)
##### Bug fixes
* Changed ID generation logic to use AWS-provided ids: [#214](https://github.com/elastic/elastic-serverless-forwarder/pull/214)

### v1.5.0 - 2022/10/20
##### Features
* Allow to connect to ES with self-signed certificate through certificate fingerprint assertion: [#173](https://github.com/elastic/elastic-serverless-forwarder/pull/173)

### v1.4.0 - 2022/10/04
##### Features
* Allow to use a CloudWatch Logs Log Stream ARN as ID for `cloudwatch-logs` input type: [#160](https://github.com/elastic/elastic-serverless-forwarder/pull/160)
* Respect batch settings of original input in replay queue: [#157](https://github.com/elastic/elastic-serverless-forwarder/pull/157)

### v1.3.0 - 2022/08/11
##### Features
* Add `json_content_type` input setting as optional hint for json content auto discovery: [#145](https://github.com/elastic/elastic-serverless-forwarder/pull/145)
* Switch timeout handling for `kinesis-data-stream` input to continuing queue like any other input: [#146](https://github.com/elastic/elastic-serverless-forwarder/pull/146)
* Handle continuation from offset in the list when dealing with `expand_event_list_from_field`: [#147](https://github.com/elastic/elastic-serverless-forwarder/pull/147)
* Improve json parser and dumper performance: [#148](https://github.com/elastic/elastic-serverless-forwarder/pull/148)

### v1.2.1 - 2022/07/15
##### Bug fixes
* Fix multiline documentation to properly render: [#137](https://github.com/elastic/elastic-serverless-forwarder/pull/137)

### v1.2.0 - 2022/07/11
##### Features
* Add support for collecting multiline messages in a single event: [#135](https://github.com/elastic/elastic-serverless-forwarder/pull/135)

### v1.1.2 - 2022/06/24
##### Bug fixes
* Handle proper ARN format for CloudWatch Logs Log Group in the macro, as received from `ElasticServerlessForwarderCloudWatchLogsEvents` CloudFormation Parameter : [#130](https://github.com/elastic/elastic-serverless-forwarder/pull/130)

### v1.1.1 - 2022/06/20
##### Bug fixes
* Handle properly gzip content regardless of the content type in S3 storage: [#128](https://github.com/elastic/elastic-serverless-forwarder/pull/128)

### v1.1.0 - 2022/06/17
##### Features
* Add support for expanding an events list from a json field: [#124](https://github.com/elastic/elastic-serverless-forwarder/pull/124)

### v1.0.0 - 2022/06/17
##### Features
* Promote to GA: [#126](https://github.com/elastic/elastic-serverless-forwarder/pull/126)
##### Breaking changes
* Removed deprecated `es_index_or_datastream_name` config param: [#126](https://github.com/elastic/elastic-serverless-forwarder/pull/126)

### v0.30.0 - 2022/05/16
##### Features
* Add support for AWS IaC deployment with CloudFormation and terraform: [#115](https://github.com/elastic/elastic-serverless-forwarder/pull/115)
##### Deprecation
* Deprecate `es_index_or_datastream_name` config param in favour of `es_datastream_name` one: [#115](https://github.com/elastic/elastic-serverless-forwarder/pull/115)

### v0.29.1 - 2022/05/04
##### Bug fixes
* Handle properly `cloudwatch-logs` content payload: [#113](https://github.com/elastic/elastic-serverless-forwarder/pull/113)

### v0.29.0 - 2022/04/25
##### Features
* Add support for AWS CloudTrail logs: [#110](https://github.com/elastic/elastic-serverless-forwarder/pull/110)

### v0.28.4 - 2022/04/19
##### Bug fixes
* Handle properly flushing in `kinesis-data-stream` input type, handle properly empty messages in include exclude filters, handle properly empty lines in `JsonCollector` decorator, identify properly CloudWatch Logs payload: [#107](https://github.com/elastic/elastic-serverless-forwarder/pull/107)

### v0.28.3 - 2022/04/15
##### Features
* Make the integration scope discovery available at Input component: [#106](https://github.com/elastic/elastic-serverless-forwarder/pull/106)

### v0.28.2 - 2022/04/14
##### Bug fixes
* Handle failure of replayed messages: [#105](https://github.com/elastic/elastic-serverless-forwarder/pull/105)

### v0.28.1 - 2022/04/12
##### Bug fixes
* Handle properly messages in the continuing queue originated from the continuing queue itself: [#104](https://github.com/elastic/elastic-serverless-forwarder/pull/104)

### v0.28.0 - 2022/04/11
##### Features
* Add support for providing `S3_CONFIG_FILE` env variable as cloudformation param: [#103](https://github.com/elastic/elastic-serverless-forwarder/pull/103)

### v0.27.0 - 2022/04/04
##### Features
* Add support for collecting json content spanning multiple lines: [#99](https://github.com/elastic/elastic-serverless-forwarder/pull/99)

### v0.26.0 - 2022/03/22
##### Features
* Add support for include/exclude filter: [#97](https://github.com/elastic/elastic-serverless-forwarder/pull/97)

### v0.25.1 - 2022/03/21
##### Bug fixes
* Extract `fields` subfields at event root and make metadata for CloudWatch Logs in event in sync with Elastic Agent: [#98](https://github.com/elastic/elastic-serverless-forwarder/pull/98)

### v0.25.0 - 2022/03/15
##### Features
* Support handling of continuing queue with batch size greater than 1: [#95](https://github.com/elastic/elastic-serverless-forwarder/pull/95)

### v0.24.0 - 2022/03/15
##### Features
* Add support for CloudWatch Logs subscription filter input: [#94](https://github.com/elastic/elastic-serverless-forwarder/pull/94)

### v0.23.0 - 2022/03/09
##### Features
* Add support for direct `sqs` input: [#91](https://github.com/elastic/elastic-serverless-forwarder/pull/91)

### v0.22.0 - 2022/03/03
##### Features
* Set default `S3_CONFIG_FILE` env variable to "s3://": [#90](https://github.com/elastic/elastic-serverless-forwarder/pull/90)

### v0.21.1 - 2022/02/17
##### Bug fixes
* Remove `aws.lambda`, `aws.sns` and `aws.s3_storage_lens` metrics datasets auto-discovery [#82](https://github.com/elastic/elastic-serverless-forwarder/pull/82)


### v0.21.0 - 2022/02/15
##### Breaking changes
* Add support for sending data to an index or alias on top of datastream for the Elasticsearch output (`dataset` and `namespace` config params replaced by `es_index_or_datastream_name`): [#73](https://github.com/elastic/elastic-serverless-forwarder/pull/73)

### v0.20.1 - 2022/02/08
##### Bug fixes
* Set HTTP compression always on and max retries to not exceed 15 mins in the ES client [#69](https://github.com/elastic/elastic-serverless-forwarder/pull/69)

### v0.20.0 - 2022/02/07
##### Features
* Add support for `kinesis-data-stream` input: [#66](https://github.com/elastic/elastic-serverless-forwarder/pull/66)

### v0.19.0 - 2022/02/02
##### Features
* Expose `batch_max_actions` and `batch_max_bytes` config params for ES shipper: [#65](https://github.com/elastic/elastic-serverless-forwarder/pull/65)

### v0.18.0 - 2022/01/13
##### Features
* Handle batches of SQS records: [#63](https://github.com/elastic/elastic-serverless-forwarder/pull/63)

### v0.17.0 - 2021/12/30
##### Features
* Replay queue for ES ingestion phase failure: [#60](https://github.com/elastic/elastic-serverless-forwarder/pull/60)

### v0.16.0 - 2021/12/17
##### Features
* Routing support for AWS Services logs: [#58](https://github.com/elastic/elastic-serverless-forwarder/pull/58)

### v0.15.0 - 2021/12/24
##### Features
* Let the Lambda fail and end up in built-in retry mechanism in case of errors before ingestion phase: [#57](https://github.com/elastic/elastic-serverless-forwarder/pull/57)

### v0.14.0 - 2021/12/17
##### Features
* Support for tags: [#45](https://github.com/elastic/elastic-serverless-forwarder/pull/45)

### v0.13.0 - 2021/12/14
##### Features
* General performance refactoring after stress test outcome: [#48](https://github.com/elastic/elastic-serverless-forwarder/pull/48)

### v0.12.0 - 2021/12/06
##### Features
* Support for Secrets Manager: [#42](https://github.com/elastic/elastic-serverless-forwarder/pull/42)

### v0.11.0 - 2021/11/04
##### Bug fixes
* Integration tests for AWS Lambda handler: [#24](https://github.com/elastic/elastic-serverless-forwarder/pull/24)
* Proper handling of empty lines in `by_lines` decorator: [#26](https://github.com/elastic/elastic-serverless-forwarder/pull/26)

### v0.10.0 - 2021/11/03
##### Features
* Support for cloud_id and api_key in elasticsearch client: [#14](https://github.com/elastic/elastic-serverless-forwarder/pull/14)
##### Bug fixes
* Tests for remaining packages: [#12](https://github.com/elastic/elastic-serverless-forwarder/pull/12)

### v0.9.0 - 2021/10/20
##### Features
* Optimise storage memory usage: [#11](https://github.com/elastic/elastic-serverless-forwarder/pull/11)
##### Bug fixes
* Tests for share packages: [#10](https://github.com/elastic/elastic-serverless-forwarder/pull/10)

### v0.8.0 - 2021/10/19
##### Bug fixes
* Refactoring in offset marker: [#9](https://github.com/elastic/elastic-serverless-forwarder/pull/9)

### v0.5.4 - 2021/10/12
##### Features
* Support for type checking and related refactoring: [#8](https://github.com/elastic/elastic-serverless-forwarder/pull/8)


### v0.3.14 - 2021/10/07
##### Features
* Config support on AWS Lambda handler: [#7](https://github.com/elastic/elastic-serverless-forwarder/pull/7)

### v0.0.15 - 2021/09/10
##### Features
* First draft of the AWS Lambda handler with no config: [#2](https://github.com/elastic/elastic-serverless-forwarder/pull/2)

### v0.0.1-dev0 - 2021/09/07

#### Bootstrapping the project for Elastic Serverless Forwarder<|MERGE_RESOLUTION|>--- conflicted
+++ resolved
@@ -1,12 +1,7 @@
-<<<<<<< HEAD
-### v1.17.1 - 2024/09/17
-##### Bug fixes
+### v1.17.1 - 2024/09/23
+##### Bug fixes
+* Cache EC2:DescribeRegion API response to avoid throttling and improve performance [803](https://github.com/elastic/elastic-serverless-forwarder/pull/803).
 * Fixed deployment script bug that always set S3 region to `gov` [#727](https://github.com/elastic/elastic-serverless-forwarder/pull/727).
-=======
-### v1.17.1 - 2024/09/23
-##### Bug fixes
-* Cache EC2:DescribeRegion API response to avoid throttling and improve performance [803](https://github.com/elastic/elastic-serverless-forwarder/pull/803).
->>>>>>> 29c08f4d
 
 ### v1.17.0 - 2024/07/10
 ##### Features
