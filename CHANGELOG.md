--- conflicted
+++ resolved
@@ -1,12 +1,10 @@
-<<<<<<< HEAD
 ### v1.1.1 - 2022/06/20
 ##### Bug fixes
 * Handle properly gzip content regardless of the content type in S3 storage: [#128](https://github.com/elastic/elastic-serverless-forwarder/pull/128)
-=======
+
 ### v1.1.0 - 2022/06/17
 ##### Features
 * Add support for expanding an events list from a json field: [#124](https://github.com/elastic/elastic-serverless-forwarder/pull/124)
->>>>>>> 38053636
 
 ### v1.0.0 - 2022/06/17
 ##### Features
