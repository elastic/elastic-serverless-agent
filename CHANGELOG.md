--- conflicted
+++ resolved
@@ -1,8 +1,7 @@
-<<<<<<< HEAD
-### v1.15.0 - 2024/06/05
+### v1.17.1 - 2024/09/17
 ##### Bug fixes
 * Fixed deployment script bug that always set S3 region to `gov` [#727](https://github.com/elastic/elastic-serverless-forwarder/pull/727).
-=======
+
 ### v1.17.0 - 2024/07/10
 ##### Features
 * Add dead letter index for ES outputs [733](https://github.com/elastic/elastic-serverless-forwarder/pull/733).
@@ -14,7 +13,6 @@
 ### v1.15.0 - 2024/05/29
 ##### Features
 * Enable multiple outputs for each input [725](https://github.com/elastic/elastic-serverless-forwarder/pull/725).
->>>>>>> 8be4fc4b
 
 ### v1.14.0 - 2024/05/07
 ##### Bug fixes
