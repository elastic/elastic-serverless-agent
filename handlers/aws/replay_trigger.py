# Copyright Elasticsearch B.V. and/or licensed to Elasticsearch B.V. under one
# or more contributor license agreements. Licensed under the Elastic License 2.0;
# you may not use this file except in compliance with the Elastic License 2.0.

from typing import Any, Optional

from share import Config, ElasticsearchOutput, Input, Output, shared_logger
from shippers import ElasticsearchShipper, ShipperFactory

from .utils import InputConfigException, OutputConfigException, ReplayHandlerException, delete_sqs_record


class ReplayedEventReplayHandler:
    def __init__(self, replay_queue_arn: str):
        self._replay_queue_arn = replay_queue_arn
        self._failed_event_ids: list[str] = []
        self._event_ids_with_receipt_handle: dict[str, str] = {}

    def add_event_id_with_receipt_handle(self, event_id: str, receipt_handle: str) -> None:
        self._event_ids_with_receipt_handle[event_id] = receipt_handle

    def replay_handler(self, output_type: str, output_args: dict[str, Any], event_payload: dict[str, Any]) -> None:
        self._failed_event_ids.append(event_payload["_id"])

    def flush(self) -> None:
        for failed_event_id in self._failed_event_ids:
            del self._event_ids_with_receipt_handle[failed_event_id]

        for receipt_handle in self._event_ids_with_receipt_handle.values():
            delete_sqs_record(self._replay_queue_arn, receipt_handle)

        if len(self._failed_event_ids) > 0:
            raise ReplayHandlerException()


def _handle_replay_event(
    config: Config,
    output_type: str,
    output_args: dict[str, Any],
    event_input_id: str,
    event_input_type: str,
    event_payload: dict[str, Any],
    replay_handler: ReplayedEventReplayHandler,
    receipt_handle: str,
) -> None:

    event_input: Optional[Input] = config.get_input_by_type_and_id(event_input_type, event_input_id)
    if event_input is None:
        raise InputConfigException(f"cannot load input for type {event_input_type} with id {event_input_id}")

    output: Optional[Output] = event_input.get_output_by_type(output_type)
    if output is None:
        raise OutputConfigException(f"cannot load output of type {output_type}")

    if output_type == "elasticsearch":
        assert isinstance(output, ElasticsearchOutput)
        output.es_index_or_datastream_name = output_args["es_index_or_datastream_name"]
        shared_logger.info("setting ElasticSearch shipper")
        elasticsearch: ElasticsearchShipper = ShipperFactory.create_from_output(output_type=output_type, output=output)
<<<<<<< HEAD
        elasticsearch.set_replay_handler(replay_handler=replay_handler.replay_handler)
        elasticsearch.discover_dataset({})
=======
>>>>>>> 18157b35
        elasticsearch.send(event_payload)
        elasticsearch.flush()

    replay_handler.add_event_id_with_receipt_handle(event_id=event_payload["_id"], receipt_handle=receipt_handle)<|MERGE_RESOLUTION|>--- conflicted
+++ resolved
@@ -57,11 +57,7 @@
         output.es_index_or_datastream_name = output_args["es_index_or_datastream_name"]
         shared_logger.info("setting ElasticSearch shipper")
         elasticsearch: ElasticsearchShipper = ShipperFactory.create_from_output(output_type=output_type, output=output)
-<<<<<<< HEAD
         elasticsearch.set_replay_handler(replay_handler=replay_handler.replay_handler)
-        elasticsearch.discover_dataset({})
-=======
->>>>>>> 18157b35
         elasticsearch.send(event_payload)
         elasticsearch.flush()
 
